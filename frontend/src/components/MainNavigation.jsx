import { useState } from "react";

import ustLogo from "../assets/images/ust-black-logo.svg";
import Option from "./Option";
import { getUserRole } from "../utils/Authentication";
import classes from "./MainNavigation.module.css";

// icons
import { FiHome, FiSettings } from "react-icons/fi";
import { TiPinOutline, TiUserAddOutline } from "react-icons/ti";
import {
  FaRegCalendarAlt,
  FaRegClipboard,
  FaPlus,
  FaUsers,
} from "react-icons/fa";
import { LuClipboardPenLine, LuTrophy } from "react-icons/lu";
import { RxUpdate } from "react-icons/rx";
import { FaKey } from "react-icons/fa6";
import { CgProfile } from "react-icons/cg";
import { RiLockPasswordLine } from "react-icons/ri";
import { IoMdArrowDropdown } from "react-icons/io";
import { CiLogout } from "react-icons/ci";

function MainNavigation() {
  const userRole = getUserRole();
  const [openSection, setOpenSection] = useState("dashboard");

  const toggleSection = (section) => {
    setOpenSection(openSection === section ? null : section);
  };

  return (
    <nav className={classes.sidebar}>
      <div className={classes.titleSection}>
        <div className={classes.titleContent}>
          <img src={ustLogo} alt="UST" className={classes.logo} />
          <h1>sports</h1>
        </div>
      </div>
      {sections
        .filter(
          ({ allowedRoles }) =>
            !allowedRoles ||
            (Array.isArray(allowedRoles)
              ? allowedRoles.includes(userRole)
              : userRole === allowedRoles)
        )
        .map(({ label, options, key }) => (
          <section key={key} className={classes.navigationSection}>
            <div
              className={classes.labelContainer}
              onClick={() => toggleSection(key)}
            >
              <label className={classes.label}>{label}</label>
              <span>
                <IoMdArrowDropdown />
              </span>
            </div>
            {openSection === key && (
              <div className={classes.optionsContainer}>
                {options
                  .filter(
                    ({ allowedRoles }) =>
                      !allowedRoles ||
                      (Array.isArray(allowedRoles)
                        ? allowedRoles.includes(userRole)
                        : userRole === allowedRoles)
                  )
                  .map(({ Icon, title, path }) => (
                    <Option key={title} Icon={Icon} title={title} path={path} />
                  ))}
              </div>
            )}
          </section>
        ))}
    </nav>
  );
}

export default MainNavigation;

const sections = [
  {
    label: "DASHBOARD",
    key: "dashboard",
    options: [{ Icon: FiHome, title: "Dashboard", path: "/dashboard" }],
  },
  {
    label: "EVENTS",
    key: "events",
    options: [
      { Icon: TiPinOutline, title: "View Events", path: "/events/view-events" },
<<<<<<< HEAD
      {
        Icon: FaRegCalendarAlt,
        title: "Create New Event",
        path: "/events/create-new",
      },
      // { Icon: FiSettings, title: "Manage Event Settings", path: "/" },
    ],
  },
  {
    label: "TEAMS",
    key: "teams",
    options: [
=======
>>>>>>> c4602b5c
      {
        Icon: FaRegCalendarAlt,
        title: "Create New Event",
        path: "/events/create-new",
        allowedRoles: 'admin'
      },
    ],
  },
  {
    label: "SPORT EVENTS",
    key: "sport-events",
    options: [
      {
        Icon: TiPinOutline,
        title: "All Sport Events",
        path: "/sport-events",
      },
      {
        Icon: FaRegCalendarAlt,
        title: "Create New Sport Event",
        path: "/sport-events/create-new",
        allowedRoles: 'admin'
      },
    ],
  },
  // {
  //   label: "TEAMS",
  //   key: "teams",
  //   options: [
  //     {
  //       Icon: LuClipboardPenLine,
  //       title: "Register & Approve Teams",
  //       path: "/",
  //     },
  //     { Icon: FaRegClipboard, title: "Manage Teams & Players", path: "/" },
  //   ],
  // },
  // {
  //   label: "MATCH SCHEDULING",
  //   key: "scheduling",
  //   options: [
  //     { Icon: FaRegCalendarAlt, title: "View Scheduled Matches", path: "/" },
  //     { Icon: FaPlus, title: "Schedule New Match", path: "/" },
  //   ],
  // },
  // {
  //   label: "RESULTS & STANDINGS",
  //   key: "results",
  //   options: [
  //     { Icon: LuTrophy, title: "View Team Standings", path: "/" },
  //     { Icon: RxUpdate, title: "Update Match Results", path: "/" },
  //   ],
  // },
  {
    label: "ADMIN PANEL",
    key: "admin-panel",
    allowedRoles: "admin",
    options: [
      {
        Icon: FaUsers,
        title: "All Users",
        path: "/admin-panel/users",
        allowedRoles: "admin",
      },
      {
        Icon: TiUserAddOutline,
        title: "Create New User",
        path: "/admin-panel/users/create-new",
        allowedRoles: "admin",
      },
    ],
  },
  {
    label: "SETTINGS",
    key: "settings",
    options: [
      { Icon: CgProfile, title: "My Profile", path: "/settings/my-profile" },
      {
        Icon: RiLockPasswordLine,
        title: "Change Password",
        path: "/settings/change-password",
      },
      {
        Icon: CiLogout,
        title: "Logout",
        path: "/settings/logout",
      },
    ],
  },
];<|MERGE_RESOLUTION|>--- conflicted
+++ resolved
@@ -91,21 +91,6 @@
     key: "events",
     options: [
       { Icon: TiPinOutline, title: "View Events", path: "/events/view-events" },
-<<<<<<< HEAD
-      {
-        Icon: FaRegCalendarAlt,
-        title: "Create New Event",
-        path: "/events/create-new",
-      },
-      // { Icon: FiSettings, title: "Manage Event Settings", path: "/" },
-    ],
-  },
-  {
-    label: "TEAMS",
-    key: "teams",
-    options: [
-=======
->>>>>>> c4602b5c
       {
         Icon: FaRegCalendarAlt,
         title: "Create New Event",

--- conflicted
+++ resolved
@@ -14,25 +14,17 @@
           <Card />
         </div>
 
-        <div className={classes.dashboardContent}>
-          <div className={classes.tableContainer}>
-            <h3>My Teams</h3>
-            <Table />
-          </div>
-
-          <div className={classes.events}>
-            <EventCard />
-          </div>
+      <div className={classes.dashboardContent}>
+        <div className={classes.tableContainer}>
+          <h3>My Teams</h3>
+          <Table />
         </div>
-<<<<<<< HEAD
-=======
         
         <div className={classes.events}>
         <h3>Public Events</h3>
         <EventCard/>
         </div>
       </div>
->>>>>>> 0972e151
 
         <div className={classes.sportsInfo}>
           <div className={classes.infoBox}>

import uuid
from django.db import models
from django.utils.translation import gettext_lazy as _
from users.models import User


class Score(models.Model):
    """
    Model for tracking scores for a specific game.
    Each Score object represents the overall scoring record for a game.
    """
    STATUS_CHOICES = (
        ('pending', _('Pending')),
        ('in_progress', _('In Progress')),
        ('completed', _('Completed')),
        ('cancelled', _('Cancelled')),
    )
    
    VERIFICATION_STATUS_CHOICES = (
        ('unverified', _('Unverified')),
        ('pending_verification', _('Pending Verification')),
        ('verified', _('Verified')),
        ('disputed', _('Disputed')),
    )

    id = models.UUIDField(
        primary_key=True,
        default=uuid.uuid4,
        editable=False
    )
    game = models.OneToOneField(
        'games.Game',
        on_delete=models.CASCADE,
        related_name='score',
        verbose_name=_('Game')
    )
    status = models.CharField(
        _('Status'),
        max_length=20,
        choices=STATUS_CHOICES,
        default='pending'
    )
    final_score_team1 = models.PositiveIntegerField(
        _('Final Score Team 1'),
        null=True,
        blank=True
    )
    final_score_team2 = models.PositiveIntegerField(
        _('Final Score Team 2'),
        null=True,
        blank=True
    )
    # Added statistics fields similar to Premier League
    goals_for_team1 = models.PositiveIntegerField(
        _('Goals For Team 1'),
        default=0
    )
    goals_against_team1 = models.PositiveIntegerField(
        _('Goals Against Team 1'),
        default=0
    )
    goals_for_team2 = models.PositiveIntegerField(
        _('Goals For Team 2'),
        default=0
    )
    goals_against_team2 = models.PositiveIntegerField(
        _('Goals Against Team 2'),
        default=0
    )
    # Field to track time elapsed in the game (for live updates)
    time_elapsed = models.CharField(
        _('Time Elapsed'),
        max_length=20,
        blank=True,
        help_text=_('Current time elapsed in the game (e.g., "45+2", "90")')
    )
    winner = models.ForeignKey(
        'teams.Team',
        on_delete=models.SET_NULL,
        related_name='won_games',
        verbose_name=_('Winner'),
        null=True,
        blank=True
    )
    is_draw = models.BooleanField(
        _('Is Draw'),
        default=False,
        help_text=_('Whether the game ended in a draw')
    )
    notes = models.TextField(_('Notes'), blank=True)
    created_at = models.DateTimeField(_('Created At'), auto_now_add=True)
    updated_at = models.DateTimeField(_('Updated At'), auto_now=True)
    scorekeeper = models.ForeignKey(
        User,
        on_delete=models.SET_NULL,
        related_name='scorekeeping_games',
        verbose_name=_('Scorekeeper'),
        null=True,
        blank=True,
        limit_choices_to={'role': 'scorekeeper'}
    )
    # Enhanced verification system
    verification_status = models.CharField(
        _('Verification Status'),
        max_length=20,
        choices=VERIFICATION_STATUS_CHOICES,
        default='unverified'
    )
    verified_by = models.ForeignKey(
        User,
        on_delete=models.SET_NULL,
        related_name='verified_scores',
        verbose_name=_('Verified By'),
        null=True,
        blank=True,
        limit_choices_to={'role': 'admin'}
    )
    verified_at = models.DateTimeField(_('Verified At'), null=True, blank=True)

    class Meta:
        verbose_name = _('Score')
        verbose_name_plural = _('Scores')
        ordering = ['-created_at']
        
    def __str__(self):
        return f"Score for {self.game}"
        
    def determine_winner(self):
        """
        Determine the winner based on final scores.
        Returns the winning team or None if it's a draw or incomplete.
        
        This implementation handles GameTeam relationships properly.
        """
        if self.final_score_team1 is None or self.final_score_team2 is None:
            return None
            
        # Get teams from GameTeam relations
        team1 = None
        team2 = None
        
        if hasattr(self.game, 'game_teams') and self.game.game_teams.exists():
            team1_relation = self.game.game_teams.filter(designation__in=['team_a', 'home']).first()
            team2_relation = self.game.game_teams.filter(designation__in=['team_b', 'away']).first()
            
            if team1_relation:
                team1 = team1_relation.team
            if team2_relation:
                team2 = team2_relation.team
        
        if self.final_score_team1 > self.final_score_team2:
<<<<<<< HEAD
            return self.game.team1 if hasattr(self.game, 'team1') else None
        elif self.final_score_team2 > self.final_score_team1:
            return self.game.team2 if hasattr(self.game, 'team2') else None
=======
            return team1
        elif self.final_score_team2 > self.final_score_team1:
            return team2
>>>>>>> 7c9d5b23
        else:
            # It's a draw
            return None
    
    def calculate_goal_difference(self, team_number):
        """
        Calculate the goal difference for a team.
        
        Args:
            team_number: 1 for team1, 2 for team2
        """
        if team_number == 1:
            return self.goals_for_team1 - self.goals_against_team1
        elif team_number == 2:
            return self.goals_for_team2 - self.goals_against_team2
        return 0
    
    def update_statistics(self):
        """
        Update goal statistics based on the current score details.
        Should be called after adding or removing score details.
        """
        # Implementation would depend on business logic
        # This is a placeholder for the actual implementation
        pass<|MERGE_RESOLUTION|>--- conflicted
+++ resolved
@@ -149,15 +149,9 @@
                 team2 = team2_relation.team
         
         if self.final_score_team1 > self.final_score_team2:
-<<<<<<< HEAD
-            return self.game.team1 if hasattr(self.game, 'team1') else None
-        elif self.final_score_team2 > self.final_score_team1:
-            return self.game.team2 if hasattr(self.game, 'team2') else None
-=======
             return team1
         elif self.final_score_team2 > self.final_score_team1:
             return team2
->>>>>>> 7c9d5b23
         else:
             # It's a draw
             return None
